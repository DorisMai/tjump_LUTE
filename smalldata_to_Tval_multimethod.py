--- conflicted
+++ resolved
@@ -563,11 +563,7 @@
     ### setup scans
     try:
         lens_v_filt = lens_v[xray_on][beam_scale_factor_mask][junk_filt][water_filt][water_peak_filt][z_filt_for_rescaled]
-<<<<<<< HEAD
-        plt.figure(figsize=(12,6),dpi=200)
-=======
         plt.figure(figsize=(6,6),dpi=200)
->>>>>>> eb5c2dee
         plt.scatter(lens_v_filt[laser_off2_filt],qWP_arr[laser_off2_filt], label='Laser Off2',alpha=0.5)
         plt.scatter(lens_v_filt[laser_off1_filt]+0.01,qWP_arr[laser_off1_filt], label='Laser Off1',alpha=0.5)
         plt.scatter(lens_v_filt[laser_on_filt]+0.02,qWP_arr[laser_on_filt], label='Laser On',alpha=0.5)
@@ -580,11 +576,7 @@
         pass
     try:
         lens_h_filt = lens_h[xray_on][beam_scale_factor_mask][junk_filt][water_filt][water_peak_filt][z_filt_for_rescaled]
-<<<<<<< HEAD
-        plt.figure(figsize=(12,6),dpi=200)
-=======
         plt.figure(figsize=(6,6),dpi=200)
->>>>>>> eb5c2dee
         plt.scatter(lens_h_filt[laser_off2_filt],qWP_arr[laser_off2_filt], label='Laser Off2',alpha=0.5)
         plt.scatter(lens_h_filt[laser_off1_filt]+0.01,qWP_arr[laser_off1_filt], label='Laser Off1',alpha=0.5)
         plt.scatter(lens_h_filt[laser_on_filt]+0.02,qWP_arr[laser_on_filt], label='Laser On',alpha=0.5)
